--- conflicted
+++ resolved
@@ -4,15 +4,9 @@
  */
 
 import React, { JSX } from "react";
-<<<<<<< HEAD
-import { Tree } from "fluid-framework";
-import { App, Shape } from "../../../schema/app_schema.js";
-import { undoRedo } from "../../../utils/undo.js";
-=======
 import { TreeView, Tree } from "fluid-framework";
 import { App, Shape } from "../../../schema/appSchema.js";
 import { undoRedo } from "../../../undo/undo.js";
->>>>>>> 8c690254
 import { isShape, isTable } from "../../../utils/contentHandlers.js";
 import { findItemsByIds } from "../../../utils/itemsHelpers.js";
 import { TypedSelection } from "../../../presence/selection.js";
@@ -48,13 +42,7 @@
 // All toolbar button UIs now componentized; direct TooltipButton usage removed.
 import { MessageBar, MessageBarBody, MessageBarTitle } from "@fluentui/react-message-bar";
 import { Toolbar, ToolbarDivider, ToolbarGroup } from "@fluentui/react-toolbar";
-<<<<<<< HEAD
-import type { SelectionManager } from "../../../utils/presence/Interfaces/SelectionManager.js";
-import { TypedSelection } from "../../../utils/presence/selection.js";
-import { TreeViewAlpha } from "@fluidframework/tree/alpha";
-=======
 import type { SelectionManager } from "../../../presence/Interfaces/SelectionManager.js";
->>>>>>> 8c690254
 
 export interface AppToolbarProps {
 	view: TreeViewAlpha<typeof App>;
