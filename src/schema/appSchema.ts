--- conflicted
+++ resolved
@@ -1015,7 +1015,6 @@
 }) {}
 
 export class InkStroke extends sf.object("InkStroke", {
-<<<<<<< HEAD
 	id: sf.required(sf.string, {
 		metadata: {
 			description: "Stable stroke UUID for diffing, synchronization, and selection.",
@@ -1042,18 +1041,12 @@
 			description:
 				"Optional reduced point set for faster rendering; falls back to 'points' when absent.",
 		},
-=======
-	id: sf.string,
-	points: sf.array([InkPoint]),
-	style: InkStyle,
-	bbox: InkBBox,
-	simplified: sf.optional(sf.array([InkPoint])),
+	}),
 	created: sf.required(Change, {
 		metadata: { description: "Information about when and by whom this ink stroke was created" },
 	}),
 	changes: sf.required(Changes, {
 		metadata: { description: "History of changes made to this ink stroke" },
->>>>>>> db3c8b72
 	}),
 }) {}
 
